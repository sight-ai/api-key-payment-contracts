// SPDX-License-Identifier: UNLICENSED
pragma solidity ^0.8.20;

import "forge-std/Test.sol";
import "../src/APIPayment.sol";
import "openzeppelin-contracts/contracts/token/ERC20/ERC20.sol";

<<<<<<< HEAD
// ====== 测试辅助合约 ======

=======
/**
 * @title MockERC20 for Testing
 * @notice Simple ERC20 implementation with mint function for test setup
 */
>>>>>>> 11eb428f
contract MockERC20 is ERC20 {
    constructor(string memory name, string memory symbol) ERC20(name, symbol) {}

    function mint(address to, uint256 amount) public {
        _mint(to, amount);
    }
}

<<<<<<< HEAD
interface IReenter {
    function reenter() external;
}

contract EvilERC20 is ERC20 {
    address public immutable payment;

    constructor(address _payment) ERC20("EVIL", "EVIL") {
        payment = _payment;
    }

    function mint(address to, uint256 amount) public {
        _mint(to, amount);
    }

    // ✅ OZ v5 写法：统一的内部钩子
    function _update(address from, address to, uint256 value) internal override {
        // 先执行余额更新
        super._update(from, to, value);

        // 当从 APIPayment 转出到“合约地址”时，尝试回调触发重入
        if (from == payment && to.code.length > 0) {
            try IReenter(to).reenter() {} catch {}
        }
    }
}

// 尝试在代币转账回调期间二次调用 withdraw（应被 nonce 限制挡住）
contract ReentrantAttack is IReenter {
    APIPayment public payment;
    IERC20 public token;

    bytes public sig;
    uint256 public nonce_;
    uint256 public validBeforeBlock_;
    uint256 public ts_;

    // 🔧 这里需要 address payable（因为 APIPayment 有 payable fallback）
    constructor(address payable _payment, address _token) {
        payment = APIPayment(_payment);
        token = IERC20(_token);
    }

    function prime(bytes memory _sig, uint256 _nonce, uint256 _validBeforeBlock, uint256 _ts) external {
        sig = _sig;
        nonce_ = _nonce;
        validBeforeBlock_ = _validBeforeBlock;
        ts_ = _ts;
    }

    function attackOnce() external {
        payment.withdraw(address(token), 1e6, nonce_, validBeforeBlock_, ts_, sig);
    }

    function reenter() external override {
        try payment.withdraw(address(token), 1e6, nonce_, validBeforeBlock_, ts_, sig) {
            revert("reenter should fail");
        } catch {}
    }
}

// ====== 主测试 ======

=======
/**
 * @title APIPaymentTest
 * @author SightAI Team
 * @notice Comprehensive test suite for the APIPayment contract
 * @dev Tests cover all major functionality including deposits, withdrawals,
 *      signature verification, access control, and emergency pause mechanisms
 */
>>>>>>> 11eb428f
contract APIPaymentTest is Test {
    APIPayment payment;
    MockERC20 usdc;
    MockERC20 usdt;
    address owner = address(0x1);
    address signer;
    address alice = address(0x3);
    address[] emergencyAdmins;
    address[] tokens;

    string constant NAME = "API_PAYMENT";
    string constant VERSION = "1";

<<<<<<< HEAD
    // 手动拼 EIP712 域（与合约 _hashTypedDataV4 对齐）
=======
    /**
     * @notice Computes the EIP-712 domain separator
     * @dev Used to construct valid signatures for testing
     * @return The domain separator hash
     */
>>>>>>> 11eb428f
    function domainSeparator() internal view returns (bytes32) {
        return keccak256(
            abi.encode(
                keccak256("EIP712Domain(string name,string version,uint256 chainId,address verifyingContract)"),
                keccak256(bytes(NAME)),
                keccak256(bytes(VERSION)),
                block.chainid,
                address(payment)
            )
        );
    }

    /**
     * @notice Helper function to create valid withdrawal signatures
     * @param user Address of the user withdrawing
     * @param token Token address
     * @param amount Amount to withdraw
     * @param nonce User's nonce
     * @param validBeforeBlock Signature expiration block
     * @param timestamp Timestamp for tracking
     * @return Packed signature bytes (r, s, v)
     */
    function signWithdraw(
        address user,
        address token,
        uint256 amount,
        uint256 nonce,
        uint256 validBeforeBlock,
        uint256 timestamp
    ) internal view returns (bytes memory) {
        bytes32 typehash = payment.WITHDRAW_TYPEHASH();
        bytes32 structHash = keccak256(abi.encode(typehash, user, token, amount, nonce, validBeforeBlock, timestamp));
        bytes32 digest = keccak256(abi.encodePacked("\x19\x01", domainSeparator(), structHash));
        (uint8 v, bytes32 r, bytes32 s) = vm.sign(2, digest); // 私钥2 -> signer
        return abi.encodePacked(r, s, v);
    }

    /**
     * @notice Sets up the test environment before each test
     * @dev Deploys contracts, mints tokens, and configures initial state
     */
    function setUp() public {
        usdc = new MockERC20("USDC", "USDC");
        usdt = new MockERC20("USDT", "USDT");
        signer = vm.addr(2);

        // 资金
        usdc.mint(alice, 1_000_000e6);
        usdt.mint(alice, 1_000_000e6);

        // 管理员
        emergencyAdmins = new address[](2);
        emergencyAdmins[0] = address(0x10);
        emergencyAdmins[1] = address(0x11);

        // 部署
        tokens = new address[](2);
        tokens[0] = address(usdc);
        tokens[1] = address(usdt);
        payment = new APIPayment(tokens, signer, emergencyAdmins, owner);
    }

    /**
     * @notice Tests the complete deposit and withdrawal flow
     * @dev Verifies balances, nonce updates, and event emissions
     */
    function testDepositAndWithdraw() public {
        vm.startPrank(alice);
        usdc.approve(address(payment), 100e6);
        payment.deposit(100e6, address(usdc));
        assertEq(usdc.balanceOf(address(payment)), 100e6);

        uint256 amount = 10e6;
        uint256 nonce = 1;
        uint256 validBeforeBlock = block.number + 100;
        uint256 timestamp = block.timestamp;
        bytes memory sig = signWithdraw(alice, address(usdc), amount, nonce, validBeforeBlock, timestamp);

        payment.withdraw(address(usdc), amount, nonce, validBeforeBlock, timestamp, sig);

        assertEq(usdc.balanceOf(alice), 1_000_000e6 - 100e6 + amount);
        assertEq(usdc.balanceOf(address(payment)), 100e6 - amount);
        assertEq(payment.userNonce(alice), 1);
        vm.stopPrank();
    }

    /**
     * @notice Tests that deposit function emits the correct event
     */
    function testDepositEmitsEvent() public {
        vm.startPrank(alice);
        usdc.approve(address(payment), 100e6);
        vm.recordLogs();
        payment.deposit(100e6, address(usdc));
        Vm.Log[] memory entries = vm.getRecordedLogs();
        bool found = false;
        bytes32 expectedTopic = keccak256("Deposit(address,address,uint256)");
        for (uint256 i = 0; i < entries.length; i++) {
            if (entries[i].topics.length > 0 && entries[i].topics[0] == expectedTopic) found = true;
        }
        assertTrue(found, "Deposit event not found!");
        vm.stopPrank();
    }

    /**
     * @notice Tests that withdrawal function emits the correct event
     */
    function testWithdrawEmitsEvent() public {
        vm.startPrank(alice);
        usdc.approve(address(payment), 100e6);
        payment.deposit(100e6, address(usdc));

        uint256 amount = 10e6;
        uint256 nonce = 1;
        uint256 validBeforeBlock = block.number + 100;
        uint256 timestamp = block.timestamp;
        bytes memory sig = signWithdraw(alice, address(usdc), amount, nonce, validBeforeBlock, timestamp);

        vm.recordLogs();
        payment.withdraw(address(usdc), amount, nonce, validBeforeBlock, timestamp, sig);

        Vm.Log[] memory entries = vm.getRecordedLogs();
        bool found = false;
        bytes32 expectedTopic = keccak256("Withdraw(address,address,uint256,uint256,uint256)");
        for (uint256 i = 0; i < entries.length; i++) {
            if (entries[i].topics.length > 0 && entries[i].topics[0] == expectedTopic) found = true;
        }
        assertTrue(found, "Withdraw event not found!");
        vm.stopPrank();
    }

    /**
     * @notice Tests owner's ability to transfer contract funds
     * @dev Emergency function for fund recovery
     */
    function testOwnerCanTransferTo() public {
        usdc.mint(address(payment), 100e6);
        uint256 before = usdc.balanceOf(owner);
        vm.startPrank(owner);
        payment.transferTo(address(usdc), owner, 20e6);
        vm.stopPrank();
        assertEq(usdc.balanceOf(owner), before + 20e6);
    }

    /**
     * @notice Tests owner's ability to update the trusted signer
     * @dev Verifies old signatures become invalid after signer change
     */
    function testOwnerCanSetTrustedSigner() public {
        vm.startPrank(owner);
        address newSigner = vm.addr(55);
        payment.setTrustedSigner(newSigner);
        vm.stopPrank();

        vm.startPrank(alice);
        usdc.approve(address(payment), 100e6);
        payment.deposit(100e6, address(usdc));
        assertEq(usdc.balanceOf(alice), 1_000_000e6 - 100e6);

        uint256 amount = 10e6;
        uint256 nonce = 1;
        uint256 validBeforeBlock = block.number + 100;
        uint256 timestamp = block.timestamp;

<<<<<<< HEAD
        // 新 signer 签名
=======
        // Sign with new signer
>>>>>>> 11eb428f
        bytes32 typehash = payment.WITHDRAW_TYPEHASH();
        bytes32 structHash =
            keccak256(abi.encode(typehash, alice, address(usdc), amount, nonce, validBeforeBlock, timestamp));
        bytes32 digest = keccak256(abi.encodePacked("\x19\x01", domainSeparator(), structHash));
        (uint8 v, bytes32 r, bytes32 s) = vm.sign(55, digest);
<<<<<<< HEAD
        bytes memory sigNew = abi.encodePacked(r, s, v);
=======
        bytes memory sig = abi.encodePacked(r, s, v);

        // Signing with old signer should fail
        bytes memory sig2 = signWithdraw(alice, address(usdc), amount, nonce, validBeforeBlock, timestamp);
>>>>>>> 11eb428f

        // 旧 signer 签名应失败
        bytes memory sigOld = signWithdraw(alice, address(usdc), amount, nonce, validBeforeBlock, timestamp);
        vm.expectRevert("Invalid signature");
        payment.withdraw(address(usdc), amount, nonce, validBeforeBlock, timestamp, sigOld);

        payment.withdraw(address(usdc), amount, nonce, validBeforeBlock, timestamp, sigNew);

        assertEq(usdc.balanceOf(alice), 1_000_000e6 - 100e6 + amount);
        assertEq(usdc.balanceOf(address(payment)), 100e6 - amount);
        assertEq(payment.userNonce(alice), 1);
        vm.stopPrank();
    }

    function testSignerDisabledBlocksWithdraw() public {
        vm.prank(owner);
        payment.setTrustedSigner(address(0)); // 熔断

        vm.startPrank(alice);
        usdc.approve(address(payment), 100e6);
        payment.deposit(100e6, address(usdc));

        uint256 amount = 10e6;
        uint256 nonce = 1;
        uint256 validBeforeBlock = block.number + 100;
        uint256 timestamp = block.timestamp;
        bytes memory sig = signWithdraw(alice, address(usdc), amount, nonce, validBeforeBlock, timestamp);

        vm.expectRevert("Signer disabled");
        payment.withdraw(address(usdc), amount, nonce, validBeforeBlock, timestamp, sig);
        vm.stopPrank();
    }

    /**
     * @notice Tests that depositing unsupported tokens reverts
     */
    function testDepositNotSupportedTokenReverts() public {
        MockERC20 fakeToken = new MockERC20("FAKE", "FAKE");
        fakeToken.mint(alice, 100e6);
        vm.startPrank(alice);
        fakeToken.approve(address(payment), 100e6);
        vm.expectRevert("Token not supported");
        payment.deposit(100e6, address(fakeToken));
        vm.stopPrank();
    }

    /**
     * @notice Tests that withdrawing unsupported tokens reverts
     */
    function testWithdrawNotSupportedTokenReverts() public {
        MockERC20 fakeToken = new MockERC20("FAKE", "FAKE");
        uint256 amount = 10e6;
        uint256 nonce = 1;
        uint256 validBeforeBlock = block.number + 100;
        uint256 timestamp = block.timestamp;
        bytes memory sig = signWithdraw(alice, address(fakeToken), amount, nonce, validBeforeBlock, timestamp);
        vm.startPrank(alice);
        vm.expectRevert("Token not supported");
        payment.withdraw(address(fakeToken), amount, nonce, validBeforeBlock, timestamp, sig);
        vm.stopPrank();
    }

    /**
     * @notice Tests nonce validation to prevent replay attacks
     * @dev Verifies that:
     * - Same nonce cannot be used twice
     * - Nonces must increment sequentially
     * - Wrong nonce values are rejected
     */
    function testWithdrawNonceChecks() public {
        vm.startPrank(alice);
        usdc.approve(address(payment), 100e6);
        payment.deposit(100e6, address(usdc));
<<<<<<< HEAD

=======
        // First withdrawal
>>>>>>> 11eb428f
        uint256 amount = 10e6;
        uint256 validBeforeBlock = block.number + 100;
        uint256 timestamp = block.timestamp;

<<<<<<< HEAD
        bytes memory sig1 = signWithdraw(alice, address(usdc), amount, 1, validBeforeBlock, timestamp);
        payment.withdraw(address(usdc), amount, 1, validBeforeBlock, timestamp, sig1);

=======
        // Try again with same nonce
>>>>>>> 11eb428f
        vm.expectRevert("Invalid nonce");
        payment.withdraw(address(usdc), amount, 1, validBeforeBlock, timestamp, sig1);

<<<<<<< HEAD
=======
        // Try with smaller nonce
>>>>>>> 11eb428f
        vm.expectRevert("Invalid nonce");
        payment.withdraw(address(usdc), amount, 0, validBeforeBlock, timestamp, sig1);

<<<<<<< HEAD
        bytes memory sig2 = signWithdraw(alice, address(usdc), amount, 2, validBeforeBlock, timestamp);
        payment.withdraw(address(usdc), amount, 2, validBeforeBlock, timestamp, sig2);
=======
        // Try with larger nonce
        uint256 nonce2 = 2;
        bytes memory sig2 = signWithdraw(alice, address(usdc), amount, nonce2, validBeforeBlock, timestamp);
        payment.withdraw(address(usdc), amount, nonce2, validBeforeBlock, timestamp, sig2);
>>>>>>> 11eb428f
        vm.stopPrank();
    }

    /**
     * @notice Tests signature expiration based on block number
     */
    function testWithdrawBlockExpired() public {
        vm.startPrank(alice);
        usdc.approve(address(payment), 100e6);
        payment.deposit(100e6, address(usdc));
        uint256 amount = 10e6;
        uint256 nonce = 1;
        uint256 validBeforeBlock = block.number + 1;
        uint256 timestamp = block.timestamp;
        bytes memory sig = signWithdraw(alice, address(usdc), amount, nonce, validBeforeBlock, timestamp);
<<<<<<< HEAD
        vm.roll(validBeforeBlock + 1); // 越过有效区块
=======
        vm.roll(validBeforeBlock + 1); // Skip blocks
>>>>>>> 11eb428f
        vm.expectRevert("Signature expired");
        payment.withdraw(address(usdc), amount, nonce, validBeforeBlock, timestamp, sig);
        vm.stopPrank();
    }

    /**
     * @notice Tests rejection of signatures from wrong signer
     */
    function testWithdrawInvalidSignature() public {
        vm.startPrank(alice);
        usdc.approve(address(payment), 100e6);
        payment.deposit(100e6, address(usdc));
        uint256 amount = 10e6;
        uint256 nonce = 1;
        uint256 validBeforeBlock = block.number + 100;
        uint256 timestamp = block.timestamp;
<<<<<<< HEAD

        // 用错误私钥签
=======
        // Sign with wrong private key
>>>>>>> 11eb428f
        bytes32 typehash = payment.WITHDRAW_TYPEHASH();
        bytes32 structHash =
            keccak256(abi.encode(typehash, alice, address(usdc), amount, nonce, validBeforeBlock, timestamp));
        bytes32 digest = keccak256(abi.encodePacked("\x19\x01", domainSeparator(), structHash));
        (uint8 v, bytes32 r, bytes32 s) = vm.sign(99, digest);
        bytes memory sig = abi.encodePacked(r, s, v);

        vm.expectRevert("Invalid signature");
        payment.withdraw(address(usdc), amount, nonce, validBeforeBlock, timestamp, sig);
        vm.stopPrank();
    }

    /**
     * @notice Tests that signatures for different recipients are rejected
     * @dev Prevents signature misuse across different users
     */
    function testWithdrawWrongReceiver() public {
        vm.startPrank(alice);
        usdc.approve(address(payment), 100e6);
        payment.deposit(100e6, address(usdc));
        uint256 amount = 10e6;
        uint256 nonce = 1;
        uint256 validBeforeBlock = block.number + 100;
        uint256 timestamp = block.timestamp;

        address bob = address(0xB0B);
        bytes32 typehash = payment.WITHDRAW_TYPEHASH();
        bytes32 structHash =
            keccak256(abi.encode(typehash, bob, address(usdc), amount, nonce, validBeforeBlock, timestamp));
        bytes32 digest = keccak256(abi.encodePacked("\x19\x01", domainSeparator(), structHash));
        (uint8 v, bytes32 r, bytes32 s) = vm.sign(2, digest);
        bytes memory sig = abi.encodePacked(r, s, v);

        vm.expectRevert("Invalid signature");
        payment.withdraw(address(usdc), amount, nonce, validBeforeBlock, timestamp, sig);
        vm.stopPrank();
    }

    /**
     * @notice Tests that nonces are tracked separately per user
     * @dev Each user has independent nonce counter
     */
    function testWithdrawNoncePerUser() public {
        address bob = address(0xB0B);
        usdc.mint(bob, 100e6);

        vm.startPrank(bob);
        usdc.approve(address(payment), 100e6);
        payment.deposit(100e6, address(usdc));
        vm.stopPrank();

        vm.startPrank(alice);
        usdc.approve(address(payment), 100e6);
        payment.deposit(100e6, address(usdc));
        uint256 amount = 10e6;
        uint256 validBeforeBlock = block.number + 100;
        uint256 timestamp = block.timestamp;
        bytes memory sigAlice = signWithdraw(alice, address(usdc), amount, 1, validBeforeBlock, timestamp);
        payment.withdraw(address(usdc), amount, 1, validBeforeBlock, timestamp, sigAlice);
        vm.expectRevert("Invalid nonce");
        payment.withdraw(address(usdc), amount, 1, validBeforeBlock, timestamp, sigAlice);
        vm.stopPrank();

        vm.startPrank(bob);
        assertEq(payment.userNonce(bob), 0);
        bytes memory sigBob = signWithdraw(bob, address(usdc), amount, 1, validBeforeBlock, timestamp);
        payment.withdraw(address(usdc), amount, 1, validBeforeBlock, timestamp, sigBob);
        assertEq(payment.userNonce(bob), 1);
        vm.stopPrank();
    }

    /**
     * @notice Tests that amount tampering invalidates signature
     */
    function testWithdrawInvalidAmountSignature() public {
        vm.startPrank(alice);
        usdc.approve(address(payment), 100e6);
        payment.deposit(100e6, address(usdc));

        uint256 correctAmount = 10e6;
        uint256 wrongAmount = 11e6;
        uint256 nonce = 1;
        uint256 validBeforeBlock = block.number + 100;
        uint256 timestamp = block.timestamp;

        bytes memory sig = signWithdraw(alice, address(usdc), correctAmount, nonce, validBeforeBlock, timestamp);
        vm.expectRevert("Invalid signature");
        payment.withdraw(address(usdc), wrongAmount, nonce, validBeforeBlock, timestamp, sig);
        vm.stopPrank();
    }

<<<<<<< HEAD
    function testReentrancyAttemptIsBlockedByNonce() public {
        // 恶意代币 + 白名单
        EvilERC20 evil = new EvilERC20(address(payment));
        vm.prank(owner);
        payment.setSupportedToken(address(evil), true);
=======
    /**
     * @notice Tests reentrancy protection
     * @dev Verifies nonce update prevents reentrancy attacks
     */
    function testNoReentrancy() public {
        ReentrantAttack attacker = new ReentrantAttack(address(payment), address(usdc));
>>>>>>> 11eb428f

        // Alice 入金
        evil.mint(alice, 10e6);
        vm.startPrank(alice);
        evil.approve(address(payment), 10e6);
        payment.deposit(10e6, address(evil));
        vm.stopPrank();

        // 攻击者
        ReentrantAttack attacker = new ReentrantAttack(payable(address(payment)), address(evil));

        uint256 nonce = 1;
        uint256 validBeforeBlock = block.number + 100;
        uint256 timestamp = block.timestamp;
        bytes memory sig = signWithdraw(address(attacker), address(evil), 1e6, nonce, validBeforeBlock, timestamp);

        attacker.prime(sig, nonce, validBeforeBlock, timestamp);
        attacker.attackOnce(); // 在转账回调中尝试二次 withdraw

        assertEq(payment.userNonce(address(attacker)), 1);
        assertEq(evil.balanceOf(address(attacker)), 1e6);
    }

    /**
     * @notice Tests multi-sig pause mechanism
     * @dev Requires 2/3 majority of emergency admins to pause
     */
    function testPauseByMajorityAdmin() public {
<<<<<<< HEAD
        vm.prank(address(0x10));
        payment.votePause();
        assertFalse(payment.paused(), "Paused too early");

=======
        // Two emergencyAdmins, 2/3 rule means both must agree to pause
        // First admin votes
        vm.prank(address(0x10));
        payment.votePause();
        assertFalse(payment.paused(), "Paused too early");
        // Second admin votes
>>>>>>> 11eb428f
        vm.prank(address(0x11));
        payment.votePause();
        assertTrue(payment.paused(), "Should be paused after 2 votes");
    }

    /**
     * @notice Tests that insufficient votes don't pause contract
     */
    function testPauseNotEnoughVotes() public {
<<<<<<< HEAD
=======
        // Only one admin voting, not enough for majority, cannot pause
>>>>>>> 11eb428f
        vm.prank(address(0x10));
        payment.votePause();
        assertFalse(payment.paused(), "Should NOT be paused with only one vote");
    }

    /**
     * @notice Tests unpause mechanism when votes drop below threshold
     */
    function testUnpauseByAdmin() public {
<<<<<<< HEAD
=======
        // Two votes to pause
>>>>>>> 11eb428f
        vm.prank(address(0x10));
        payment.votePause();
        vm.prank(address(0x11));
        payment.votePause();
        assertTrue(payment.paused(), "Should be paused now");

<<<<<<< HEAD
=======
        // Revoke one vote, should unpause
>>>>>>> 11eb428f
        vm.prank(address(0x11));
        payment.voteUnpause();
        assertFalse(payment.paused(), "Should be unpaused when votes < 2/3");
    }

    /**
     * @notice Tests that pause blocks all critical operations
     * @dev Both deposits and withdrawals should revert when paused
     */
    function testPauseDisablesDepositAndWithdraw() public {
<<<<<<< HEAD
=======
        // Two votes to pause
>>>>>>> 11eb428f
        vm.prank(address(0x10));
        payment.votePause();
        vm.prank(address(0x11));
        payment.votePause();
        assertTrue(payment.paused(), "Should be paused");

        vm.startPrank(alice);
        usdc.approve(address(payment), 100e6);

        // OZ v5 Pausable 自定义错误选择器
        vm.expectRevert(bytes4(keccak256("EnforcedPause()")));
        payment.deposit(100e6, address(usdc));

        uint256 amount = 10e6;
        uint256 nonce = 1;
        uint256 validBeforeBlock = block.number + 100;
        uint256 timestamp = block.timestamp;
        bytes memory sig = signWithdraw(alice, address(usdc), amount, nonce, validBeforeBlock, timestamp);

        vm.expectRevert(bytes4(keccak256("EnforcedPause()")));
        payment.withdraw(address(usdc), amount, nonce, validBeforeBlock, timestamp, sig);
        vm.stopPrank();
    }

    function testInsufficientVaultReverts() public {
        // Alice 入金
        vm.startPrank(alice);
        usdc.approve(address(payment), 100e6);
        payment.deposit(100e6, address(usdc));
        vm.stopPrank();

        // Owner 转空金库
        vm.prank(owner);
        payment.transferTo(address(usdc), owner, 100e6);

        // 再提现失败
        vm.startPrank(alice);
        uint256 amount = 10e6;
        uint256 nonce = 1;
        uint256 validBeforeBlock = block.number + 100;
        uint256 timestamp = block.timestamp;
        bytes memory sig = signWithdraw(alice, address(usdc), amount, nonce, validBeforeBlock, timestamp);
        vm.expectRevert("Insufficient vault");
        payment.withdraw(address(usdc), amount, nonce, validBeforeBlock, timestamp, sig);
        vm.stopPrank();
    }

<<<<<<< HEAD
    function testEIP712TypedDataSignatureWorks() public {
=======
    /**
     * @notice Tests EIP-712 signature verification
     * @dev Ensures _hashTypedDataV4 implementation works correctly
     */
    function testEIP712TypedDataSignatureWorks() public {
        // Test that EIP712 signature verification works correctly
>>>>>>> 11eb428f
        vm.startPrank(alice);
        usdc.approve(address(payment), 100e6);
        payment.deposit(100e6, address(usdc));
        uint256 amount = 10e6;
        uint256 nonce = 1;
        uint256 validBeforeBlock = block.number + 100;
        uint256 timestamp = block.timestamp;
<<<<<<< HEAD
=======
        // Use main signWithdraw function which uses EIP712 format
>>>>>>> 11eb428f
        bytes memory sig = signWithdraw(alice, address(usdc), amount, nonce, validBeforeBlock, timestamp);
        payment.withdraw(address(usdc), amount, nonce, validBeforeBlock, timestamp, sig);
        assertEq(usdc.balanceOf(alice), 1_000_000e6 - 100e6 + amount);
        vm.stopPrank();
    }

<<<<<<< HEAD
    function testEvent_UnpausedByVote_Emitted() public {
        // 先达到暂停
        vm.prank(address(0x10));
        payment.votePause();
        vm.prank(address(0x11));
        payment.votePause();
        assertTrue(payment.paused(), "precondition: paused");

        // 期望：由 0x11 发起的 voteUnpause 触发 UnpausedByVote(admin=0x11, votes=1)
        vm.recordLogs();
        vm.prank(address(0x11));
        payment.voteUnpause();

        Vm.Log[] memory logs = vm.getRecordedLogs();
        bytes32 topic0 = keccak256("UnpausedByVote(address,uint256)");
        bytes32 expAdmin = bytes32(uint256(uint160(address(0x11)))); // indexed address -> topic1
        bool found;

        for (uint256 i = 0; i < logs.length; i++) {
            if (
                logs[i].emitter == address(payment) && logs[i].topics.length >= 2 && logs[i].topics[0] == topic0
                    && logs[i].topics[1] == expAdmin
            ) {
                // data 里是 votes(uint256)
                (uint256 votes) = abi.decode(logs[i].data, (uint256));
                assertEq(votes, 1, "votes");
                found = true;
                break;
            }
        }
        assertTrue(found, "UnpausedByVote not found");
    }

    function testEvent_TrustedSignerUpdated_Emitted() public {
        address oldSigner = signer; // setUp 里设置的 vm.addr(2)
        address newSigner = vm.addr(77);

        vm.recordLogs();
        vm.prank(owner);
        payment.setTrustedSigner(newSigner);

        Vm.Log[] memory logs = vm.getRecordedLogs();
        bytes32 topic0 = keccak256("TrustedSignerUpdated(address,address)");
        bytes32 expOld = bytes32(uint256(uint160(oldSigner)));
        bytes32 expNew = bytes32(uint256(uint160(newSigner)));
        bool found;

        for (uint256 i = 0; i < logs.length; i++) {
            if (
                logs[i].emitter == address(payment) && logs[i].topics.length == 3 && logs[i].topics[0] == topic0
                    && logs[i].topics[1] == expOld && logs[i].topics[2] == expNew
            ) {
                // 该事件两个参数都 indexed，data 为空
                assertEq(logs[i].data.length, 0, "data should be empty");
                found = true;
                break;
            }
        }
        assertTrue(found, "TrustedSignerUpdated not found");
=======
/**
 * @title ReentrantAttack
 * @notice Malicious contract attempting reentrancy attack
 * @dev Used to test reentrancy protection in withdraw function
 */
contract ReentrantAttack {
    APIPayment public payment;
    IERC20 public usdc;
    address public attacker;
    bytes public lastSig;
    uint256 public lastNonce;
    uint256 public lastBlock;
    uint256 public lastTimestamp;

    constructor(address _payment, address _usdc) {
        payment = APIPayment(_payment);
        usdc = IERC20(_usdc);
        attacker = msg.sender;
>>>>>>> 11eb428f
    }

    function testEvent_SupportedTokenUpdated_AddEmitted() public {
        // 新增一个未在构造器里白名单的 token
        MockERC20 fake = new MockERC20("FAKE", "FAKE");

        vm.recordLogs();
        vm.prank(owner);
        payment.setSupportedToken(address(fake), true);

        Vm.Log[] memory logs = vm.getRecordedLogs();
        bytes32 topic0 = keccak256("SupportedTokenUpdated(address,bool)");
        bytes32 expToken = bytes32(uint256(uint160(address(fake))));
        bool found;

        for (uint256 i = 0; i < logs.length; i++) {
            if (
                logs[i].emitter == address(payment) && logs[i].topics.length >= 2 && logs[i].topics[0] == topic0
                    && logs[i].topics[1] == expToken
            ) {
                // data 里是 bool isSupported
                (bool isSupported) = abi.decode(logs[i].data, (bool));
                assertTrue(isSupported, "isSupported should be true");
                found = true;
                break;
            }
        }
        assertTrue(found, "SupportedTokenUpdated(add) not found");
        assertTrue(payment.supportedTokens(address(fake)), "state not updated");
    }

    function testEvent_SupportedTokenUpdated_RemoveEmitted() public {
        // 构造器默认已支持 usdc；这里将其移除
        assertTrue(payment.supportedTokens(address(usdc)), "precondition failed");

        vm.recordLogs();
        vm.prank(owner);
        payment.setSupportedToken(address(usdc), false);

        Vm.Log[] memory logs = vm.getRecordedLogs();
        bytes32 topic0 = keccak256("SupportedTokenUpdated(address,bool)");
        bytes32 expToken = bytes32(uint256(uint160(address(usdc))));
        bool found;

        for (uint256 i = 0; i < logs.length; i++) {
            if (
                logs[i].emitter == address(payment) && logs[i].topics.length >= 2 && logs[i].topics[0] == topic0
                    && logs[i].topics[1] == expToken
            ) {
                (bool isSupported) = abi.decode(logs[i].data, (bool));
                assertFalse(isSupported, "isSupported should be false");
                found = true;
                break;
            }
        }
        assertTrue(found, "SupportedTokenUpdated(remove) not found");
        assertFalse(payment.supportedTokens(address(usdc)), "state not updated");
    }
}<|MERGE_RESOLUTION|>--- conflicted
+++ resolved
@@ -5,15 +5,10 @@
 import "../src/APIPayment.sol";
 import "openzeppelin-contracts/contracts/token/ERC20/ERC20.sol";
 
-<<<<<<< HEAD
-// ====== 测试辅助合约 ======
-
-=======
 /**
  * @title MockERC20 for Testing
  * @notice Simple ERC20 implementation with mint function for test setup
  */
->>>>>>> 11eb428f
 contract MockERC20 is ERC20 {
     constructor(string memory name, string memory symbol) ERC20(name, symbol) {}
 
@@ -22,7 +17,7 @@
     }
 }
 
-<<<<<<< HEAD
+
 interface IReenter {
     function reenter() external;
 }
@@ -86,15 +81,6 @@
 
 // ====== 主测试 ======
 
-=======
-/**
- * @title APIPaymentTest
- * @author SightAI Team
- * @notice Comprehensive test suite for the APIPayment contract
- * @dev Tests cover all major functionality including deposits, withdrawals,
- *      signature verification, access control, and emergency pause mechanisms
- */
->>>>>>> 11eb428f
 contract APIPaymentTest is Test {
     APIPayment payment;
     MockERC20 usdc;
@@ -108,15 +94,11 @@
     string constant NAME = "API_PAYMENT";
     string constant VERSION = "1";
 
-<<<<<<< HEAD
-    // 手动拼 EIP712 域（与合约 _hashTypedDataV4 对齐）
-=======
     /**
      * @notice Computes the EIP-712 domain separator
      * @dev Used to construct valid signatures for testing
      * @return The domain separator hash
      */
->>>>>>> 11eb428f
     function domainSeparator() internal view returns (bytes32) {
         return keccak256(
             abi.encode(
@@ -281,24 +263,14 @@
         uint256 validBeforeBlock = block.number + 100;
         uint256 timestamp = block.timestamp;
 
-<<<<<<< HEAD
-        // 新 signer 签名
-=======
         // Sign with new signer
->>>>>>> 11eb428f
         bytes32 typehash = payment.WITHDRAW_TYPEHASH();
         bytes32 structHash =
             keccak256(abi.encode(typehash, alice, address(usdc), amount, nonce, validBeforeBlock, timestamp));
         bytes32 digest = keccak256(abi.encodePacked("\x19\x01", domainSeparator(), structHash));
         (uint8 v, bytes32 r, bytes32 s) = vm.sign(55, digest);
-<<<<<<< HEAD
+
         bytes memory sigNew = abi.encodePacked(r, s, v);
-=======
-        bytes memory sig = abi.encodePacked(r, s, v);
-
-        // Signing with old signer should fail
-        bytes memory sig2 = signWithdraw(alice, address(usdc), amount, nonce, validBeforeBlock, timestamp);
->>>>>>> 11eb428f
 
         // 旧 signer 签名应失败
         bytes memory sigOld = signWithdraw(alice, address(usdc), amount, nonce, validBeforeBlock, timestamp);
@@ -372,41 +344,23 @@
         vm.startPrank(alice);
         usdc.approve(address(payment), 100e6);
         payment.deposit(100e6, address(usdc));
-<<<<<<< HEAD
-
-=======
         // First withdrawal
->>>>>>> 11eb428f
-        uint256 amount = 10e6;
-        uint256 validBeforeBlock = block.number + 100;
-        uint256 timestamp = block.timestamp;
-
-<<<<<<< HEAD
+        uint256 amount = 10e6;
+        uint256 validBeforeBlock = block.number + 100;
+        uint256 timestamp = block.timestamp;
+
         bytes memory sig1 = signWithdraw(alice, address(usdc), amount, 1, validBeforeBlock, timestamp);
         payment.withdraw(address(usdc), amount, 1, validBeforeBlock, timestamp, sig1);
 
-=======
-        // Try again with same nonce
->>>>>>> 11eb428f
         vm.expectRevert("Invalid nonce");
         payment.withdraw(address(usdc), amount, 1, validBeforeBlock, timestamp, sig1);
 
-<<<<<<< HEAD
-=======
         // Try with smaller nonce
->>>>>>> 11eb428f
         vm.expectRevert("Invalid nonce");
         payment.withdraw(address(usdc), amount, 0, validBeforeBlock, timestamp, sig1);
 
-<<<<<<< HEAD
         bytes memory sig2 = signWithdraw(alice, address(usdc), amount, 2, validBeforeBlock, timestamp);
         payment.withdraw(address(usdc), amount, 2, validBeforeBlock, timestamp, sig2);
-=======
-        // Try with larger nonce
-        uint256 nonce2 = 2;
-        bytes memory sig2 = signWithdraw(alice, address(usdc), amount, nonce2, validBeforeBlock, timestamp);
-        payment.withdraw(address(usdc), amount, nonce2, validBeforeBlock, timestamp, sig2);
->>>>>>> 11eb428f
         vm.stopPrank();
     }
 
@@ -422,11 +376,7 @@
         uint256 validBeforeBlock = block.number + 1;
         uint256 timestamp = block.timestamp;
         bytes memory sig = signWithdraw(alice, address(usdc), amount, nonce, validBeforeBlock, timestamp);
-<<<<<<< HEAD
-        vm.roll(validBeforeBlock + 1); // 越过有效区块
-=======
         vm.roll(validBeforeBlock + 1); // Skip blocks
->>>>>>> 11eb428f
         vm.expectRevert("Signature expired");
         payment.withdraw(address(usdc), amount, nonce, validBeforeBlock, timestamp, sig);
         vm.stopPrank();
@@ -443,12 +393,8 @@
         uint256 nonce = 1;
         uint256 validBeforeBlock = block.number + 100;
         uint256 timestamp = block.timestamp;
-<<<<<<< HEAD
-
-        // 用错误私钥签
-=======
+        
         // Sign with wrong private key
->>>>>>> 11eb428f
         bytes32 typehash = payment.WITHDRAW_TYPEHASH();
         bytes32 structHash =
             keccak256(abi.encode(typehash, alice, address(usdc), amount, nonce, validBeforeBlock, timestamp));
@@ -539,21 +485,12 @@
         payment.withdraw(address(usdc), wrongAmount, nonce, validBeforeBlock, timestamp, sig);
         vm.stopPrank();
     }
-
-<<<<<<< HEAD
+    
     function testReentrancyAttemptIsBlockedByNonce() public {
         // 恶意代币 + 白名单
         EvilERC20 evil = new EvilERC20(address(payment));
         vm.prank(owner);
         payment.setSupportedToken(address(evil), true);
-=======
-    /**
-     * @notice Tests reentrancy protection
-     * @dev Verifies nonce update prevents reentrancy attacks
-     */
-    function testNoReentrancy() public {
-        ReentrantAttack attacker = new ReentrantAttack(address(payment), address(usdc));
->>>>>>> 11eb428f
 
         // Alice 入金
         evil.mint(alice, 10e6);
@@ -582,55 +519,37 @@
      * @dev Requires 2/3 majority of emergency admins to pause
      */
     function testPauseByMajorityAdmin() public {
-<<<<<<< HEAD
         vm.prank(address(0x10));
         payment.votePause();
         assertFalse(payment.paused(), "Paused too early");
 
-=======
-        // Two emergencyAdmins, 2/3 rule means both must agree to pause
-        // First admin votes
+        vm.prank(address(0x11));
+        payment.votePause();
+        assertTrue(payment.paused(), "Should be paused after 2 votes");
+    }
+
+    /**
+     * @notice Tests that insufficient votes don't pause contract
+     */
+    function testPauseNotEnoughVotes() public {
+        // Only one admin voting, not enough for majority, cannot pause
         vm.prank(address(0x10));
         payment.votePause();
-        assertFalse(payment.paused(), "Paused too early");
-        // Second admin votes
->>>>>>> 11eb428f
+        assertFalse(payment.paused(), "Should NOT be paused with only one vote");
+    }
+
+    /**
+     * @notice Tests unpause mechanism when votes drop below threshold
+     */
+    function testUnpauseByAdmin() public {
+        // Two votes to pause
+        vm.prank(address(0x10));
+        payment.votePause();
         vm.prank(address(0x11));
         payment.votePause();
-        assertTrue(payment.paused(), "Should be paused after 2 votes");
-    }
-
-    /**
-     * @notice Tests that insufficient votes don't pause contract
-     */
-    function testPauseNotEnoughVotes() public {
-<<<<<<< HEAD
-=======
-        // Only one admin voting, not enough for majority, cannot pause
->>>>>>> 11eb428f
-        vm.prank(address(0x10));
-        payment.votePause();
-        assertFalse(payment.paused(), "Should NOT be paused with only one vote");
-    }
-
-    /**
-     * @notice Tests unpause mechanism when votes drop below threshold
-     */
-    function testUnpauseByAdmin() public {
-<<<<<<< HEAD
-=======
-        // Two votes to pause
->>>>>>> 11eb428f
-        vm.prank(address(0x10));
-        payment.votePause();
-        vm.prank(address(0x11));
-        payment.votePause();
         assertTrue(payment.paused(), "Should be paused now");
 
-<<<<<<< HEAD
-=======
         // Revoke one vote, should unpause
->>>>>>> 11eb428f
         vm.prank(address(0x11));
         payment.voteUnpause();
         assertFalse(payment.paused(), "Should be unpaused when votes < 2/3");
@@ -641,10 +560,7 @@
      * @dev Both deposits and withdrawals should revert when paused
      */
     function testPauseDisablesDepositAndWithdraw() public {
-<<<<<<< HEAD
-=======
         // Two votes to pause
->>>>>>> 11eb428f
         vm.prank(address(0x10));
         payment.votePause();
         vm.prank(address(0x11));
@@ -692,34 +608,27 @@
         vm.stopPrank();
     }
 
-<<<<<<< HEAD
-    function testEIP712TypedDataSignatureWorks() public {
-=======
     /**
      * @notice Tests EIP-712 signature verification
      * @dev Ensures _hashTypedDataV4 implementation works correctly
      */
     function testEIP712TypedDataSignatureWorks() public {
         // Test that EIP712 signature verification works correctly
->>>>>>> 11eb428f
-        vm.startPrank(alice);
-        usdc.approve(address(payment), 100e6);
-        payment.deposit(100e6, address(usdc));
-        uint256 amount = 10e6;
-        uint256 nonce = 1;
-        uint256 validBeforeBlock = block.number + 100;
-        uint256 timestamp = block.timestamp;
-<<<<<<< HEAD
-=======
+        vm.startPrank(alice);
+        usdc.approve(address(payment), 100e6);
+        payment.deposit(100e6, address(usdc));
+        uint256 amount = 10e6;
+        uint256 nonce = 1;
+        uint256 validBeforeBlock = block.number + 100;
+        uint256 timestamp = block.timestamp;
+
         // Use main signWithdraw function which uses EIP712 format
->>>>>>> 11eb428f
         bytes memory sig = signWithdraw(alice, address(usdc), amount, nonce, validBeforeBlock, timestamp);
         payment.withdraw(address(usdc), amount, nonce, validBeforeBlock, timestamp, sig);
         assertEq(usdc.balanceOf(alice), 1_000_000e6 - 100e6 + amount);
         vm.stopPrank();
     }
 
-<<<<<<< HEAD
     function testEvent_UnpausedByVote_Emitted() public {
         // 先达到暂停
         vm.prank(address(0x10));
@@ -779,26 +688,6 @@
             }
         }
         assertTrue(found, "TrustedSignerUpdated not found");
-=======
-/**
- * @title ReentrantAttack
- * @notice Malicious contract attempting reentrancy attack
- * @dev Used to test reentrancy protection in withdraw function
- */
-contract ReentrantAttack {
-    APIPayment public payment;
-    IERC20 public usdc;
-    address public attacker;
-    bytes public lastSig;
-    uint256 public lastNonce;
-    uint256 public lastBlock;
-    uint256 public lastTimestamp;
-
-    constructor(address _payment, address _usdc) {
-        payment = APIPayment(_payment);
-        usdc = IERC20(_usdc);
-        attacker = msg.sender;
->>>>>>> 11eb428f
     }
 
     function testEvent_SupportedTokenUpdated_AddEmitted() public {
